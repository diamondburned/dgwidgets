package dgwidgets

import (
	"fmt"
	"strconv"
	"sync"
	"time"

	"github.com/bwmarrin/discordgo"
)

// Paginator provides a method for creating a navigatable embed
type Paginator struct {
	sync.Mutex
	Pages []*discordgo.MessageEmbed
	Index int

	// Loop back to the beginning or end when on the first or last page.
	Loop   bool
	Widget *Widget

	Ses *discordgo.Session

	DeleteMessageWhenDone   bool
	DeleteReactionsWhenDone bool
<<<<<<< HEAD

	lockToUser bool
=======
	ColourWhenDone          int
>>>>>>> f33ed361

	running bool
}

// NewPaginator returns a new Paginator
<<<<<<< HEAD
//    ses      : Dream session
// 	  m        : MessageCreate event of the message that invokes this
=======
//    ses      : discordgo session
>>>>>>> f33ed361
//    channelID: channelID to spawn the paginator on
func NewPaginator(ses *discordgo.Session, m *discordgo.MessageCreate, channelID string) *Paginator {
	p := &Paginator{
		Ses:   ses,
		Pages: []*discordgo.MessageEmbed{},
		Index: 0,
		Loop:  false,
		DeleteMessageWhenDone:   false,
		DeleteReactionsWhenDone: false,
		ColourWhenDone:          -1,
		Widget:                  NewWidget(ses, m, channelID, nil),
	}
	p.addHandlers()

	return p
}

func (p *Paginator) addHandlers() {
	p.Widget.Handle(NavBeginning, func(w *Widget, r *discordgo.MessageReaction) {
		if err := p.Goto(0); err == nil {
			p.Update()
		}
	})
	p.Widget.Handle(NavLeft, func(w *Widget, r *discordgo.MessageReaction) {
		if err := p.PreviousPage(); err == nil {
			p.Update()
		}
	})
	p.Widget.Handle(NavRight, func(w *Widget, r *discordgo.MessageReaction) {
		if err := p.NextPage(); err == nil {
			p.Update()
		}
	})
	p.Widget.Handle(NavEnd, func(w *Widget, r *discordgo.MessageReaction) {
		if err := p.Goto(len(p.Pages) - 1); err == nil {
			p.Update()
		}
	})
	p.Widget.Handle(NavNumbers, func(w *Widget, r *discordgo.MessageReaction) {
		if msg, err := w.QueryInput("enter the page number you would like to open", r.UserID, 10*time.Second); err == nil {
			if n, err := strconv.Atoi(msg.Content); err == nil {
				p.Goto(n - 1)
				p.Update()
			}
		}
	})
}

// LockToUser causes the widget to ignore reactions added by people
// that didn't spawn the widget
func (p *Paginator) LockToUser() {
	p.Widget.LockToUser = true
}

// Spawn spawns the paginator in channel p.ChannelID
func (p *Paginator) Spawn() error {
	if p.Running() {
		return ErrAlreadyRunning
	}
	p.Lock()
	p.running = true
	p.Unlock()

	defer func() {
		p.Lock()
		p.running = false
		p.Unlock()

		// Delete Message when done
		if p.DeleteMessageWhenDone && p.Widget.Message != nil {
			p.Ses.ChannelMessageDelete(p.Widget.Message.ChannelID, p.Widget.Message.ID)
		} else if p.ColourWhenDone >= 0 {
			if page, err := p.Page(); err == nil {
				page.Color = p.ColourWhenDone
				p.Update()
			}
		}

		// Delete reactions when done
<<<<<<< HEAD
		if p.DeleteReactionsWhenDone {
			message, err := p.Widget.Ses.ChannelMessage(p.Widget.Message.ChannelID, p.Widget.Message.ID)
			if err == nil {
				for _, emoji := range message.Reactions {
					p.Ses.MessageReactionRemove(message.ChannelID, message.ID, emoji.Emoji.Name, message.Author.ID)
				}
			}
=======
		if p.DeleteReactionsWhenDone && p.Widget.Message != nil {
			p.Ses.MessageReactionsRemoveAll(p.Widget.ChannelID, p.Widget.Message.ID)
>>>>>>> f33ed361
		}
	}()

	page, err := p.Page()
	if err != nil {
		return err
	}
	p.Widget.Embed = page

	return p.Widget.Spawn()
}

// Add a page to the paginator
//    embed: embed page to add.
func (p *Paginator) Add(embeds ...*discordgo.MessageEmbed) {
	p.Pages = append(p.Pages, embeds...)
}

// Page returns the page of the current index
func (p *Paginator) Page() (*discordgo.MessageEmbed, error) {
	p.Lock()
	defer p.Unlock()

	if p.Index < 0 || p.Index >= len(p.Pages) {
		return nil, ErrIndexOutOfBounds
	}

	return p.Pages[p.Index], nil
}

// NextPage sets the page index to the next page
func (p *Paginator) NextPage() error {
	p.Lock()
	defer p.Unlock()

	if p.Index+1 >= 0 && p.Index+1 < len(p.Pages) {
		p.Index++
		return nil
	}

	// Set the queue back to the beginning if Loop is enabled.
	if p.Loop {
		p.Index = 0
		return nil
	}

	return ErrIndexOutOfBounds
}

// PreviousPage sets the current page index to the previous page.
func (p *Paginator) PreviousPage() error {
	p.Lock()
	defer p.Unlock()

	if p.Index-1 >= 0 && p.Index-1 < len(p.Pages) {
		p.Index--
		return nil
	}

	// Set the queue back to the beginning if Loop is enabled.
	if p.Loop {
		p.Index = len(p.Pages) - 1
		return nil
	}

	return ErrIndexOutOfBounds
}

// Goto jumps to the requested page index
//    index: The index of the page to go to
func (p *Paginator) Goto(index int) error {
	p.Lock()
	defer p.Unlock()
	if index < 0 || index >= len(p.Pages) {
		return ErrIndexOutOfBounds
	}
	p.Index = index
	return nil
}

// Update updates the message with the current state of the paginator
func (p *Paginator) Update() error {
	if p.Widget.Message == nil {
		return ErrNilMessage
	}

	page, err := p.Page()
	if err != nil {
		return err
	}

	_, err = p.Widget.UpdateEmbed(page)
	return err
}

// Running returns the running status of the paginator
func (p *Paginator) Running() bool {
	p.Lock()
	running := p.running
	p.Unlock()
	return running
}

// SetPageFooters sets the footer of each embed to
// Be its page number out of the total length of the embeds.
func (p *Paginator) SetPageFooters() {
	for index, embed := range p.Pages {
		embed.Footer = &discordgo.MessageEmbedFooter{
			Text: fmt.Sprintf("#[%d / %d]", index+1, len(p.Pages)),
		}
	}
}<|MERGE_RESOLUTION|>--- conflicted
+++ resolved
@@ -23,23 +23,16 @@
 
 	DeleteMessageWhenDone   bool
 	DeleteReactionsWhenDone bool
-<<<<<<< HEAD
-
+	ColourWhenDone          int
+	
 	lockToUser bool
-=======
-	ColourWhenDone          int
->>>>>>> f33ed361
 
 	running bool
 }
 
 // NewPaginator returns a new Paginator
-<<<<<<< HEAD
-//    ses      : Dream session
-// 	  m        : MessageCreate event of the message that invokes this
-=======
 //    ses      : discordgo session
->>>>>>> f33ed361
+//    m		   : discordgo Message event
 //    channelID: channelID to spawn the paginator on
 func NewPaginator(ses *discordgo.Session, m *discordgo.MessageCreate, channelID string) *Paginator {
 	p := &Paginator{
@@ -119,18 +112,8 @@
 		}
 
 		// Delete reactions when done
-<<<<<<< HEAD
-		if p.DeleteReactionsWhenDone {
-			message, err := p.Widget.Ses.ChannelMessage(p.Widget.Message.ChannelID, p.Widget.Message.ID)
-			if err == nil {
-				for _, emoji := range message.Reactions {
-					p.Ses.MessageReactionRemove(message.ChannelID, message.ID, emoji.Emoji.Name, message.Author.ID)
-				}
-			}
-=======
 		if p.DeleteReactionsWhenDone && p.Widget.Message != nil {
 			p.Ses.MessageReactionsRemoveAll(p.Widget.ChannelID, p.Widget.Message.ID)
->>>>>>> f33ed361
 		}
 	}()
 
