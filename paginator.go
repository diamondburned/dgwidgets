--- conflicted
+++ resolved
@@ -22,15 +22,9 @@
 	Ses *discordgo.Session
 
 	DeleteMessageWhenDone   bool
-<<<<<<< HEAD
 	DeleteReactionsWhenDone bool
 	ColourWhenDone          int
 
-=======
-	ColourWhenDone          int
-	DeleteReactionsWhenDone bool
-	
->>>>>>> b1b4e427
 	running bool
 }
 
@@ -43,7 +37,8 @@
 		Pages: []*discordgo.MessageEmbed{},
 		Index: 0,
 		Loop:  false,
-		DeleteMessageWhenDone:   false,
+		DeleteMessageWhenDone: false,
+
 		DeleteReactionsWhenDone: false,
 		ColourWhenDone:          -1,
 		Widget:                  NewWidget(ses, channelID, nil),
@@ -107,20 +102,12 @@
 				p.Update()
 			}
 		}
-<<<<<<< HEAD
 
 		// Delete reactions when done
 		if p.DeleteReactionsWhenDone {
 			message, err := p.Widget.Ses.ChannelMessage(p.Widget.Message.ChannelID, p.Widget.Message.ID)
 			if err == nil {
 				for _, emoji := range message.Reactions {
-=======
-		// Delete reactions when done
-		if p.DeleteReactionsWhenDone {					
-			message, err := p.Widget.Ses.ChannelMessage(p.Widget.Message.ChannelID, p.Widget.Message.ID)
-			if err == nil {
-				for _, emoji := range message.Reactions {	
->>>>>>> b1b4e427
 					p.Ses.MessageReactionRemove(message.ChannelID, message.ID, emoji.Emoji.Name, message.Author.ID)
 				}
 			}
